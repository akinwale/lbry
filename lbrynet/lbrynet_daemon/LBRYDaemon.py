--- conflicted
+++ resolved
@@ -1,6 +1,4 @@
 import binascii
-from datetime import datetime
-from decimal import Decimal
 import distutils.version
 import locale
 import logging.handlers
@@ -13,25 +11,15 @@
 import string
 import subprocess
 import sys
-<<<<<<< HEAD
-import random
-
-import pkg_resources
-import simplejson as json
-import binascii
-import logging.handlers
-import requests
-import base58
-import platform
-import socket
-=======
-from urllib2 import urlopen
->>>>>>> 21ca1a73
-
-from appdirs import user_data_dir
 import base58
 import requests
 import simplejson as json
+import pkg_resources
+
+from urllib2 import urlopen
+from appdirs import user_data_dir
+from datetime import datetime
+from decimal import Decimal
 from twisted.web import server
 from twisted.internet import defer, threads, error, reactor
 from twisted.internet.task import LoopingCall
@@ -53,12 +41,8 @@
 from lbrynet.lbrynet_daemon.LBRYUIManager import LBRYUIManager
 from lbrynet.lbrynet_daemon.LBRYDownloader import GetStream
 from lbrynet.lbrynet_daemon.LBRYPublisher import Publisher
-<<<<<<< HEAD
-from lbrynet.core.utils import generate_id, version_is_greater_than
-=======
 from lbrynet.core import utils
 from lbrynet.core.utils import generate_id
->>>>>>> 21ca1a73
 from lbrynet.lbrynet_console.LBRYSettings import LBRYSettings
 from lbrynet.conf import MIN_BLOB_DATA_PAYMENT_RATE, DEFAULT_MAX_SEARCH_RESULTS, KNOWN_DHT_NODES, DEFAULT_MAX_KEY_FEE, \
     DEFAULT_WALLET, DEFAULT_SEARCH_TIMEOUT, DEFAULT_CACHE_TIME, DEFAULT_UI_BRANCH, LOG_POST_URL, LOG_FILE_NAME, SOURCE_TYPES
@@ -576,23 +560,10 @@
     def _check_remote_versions(self):
         def _get_lbryum_version():
             try:
-<<<<<<< HEAD
                 r = pkg_resources.get_distribution("lbryum").version
                 log.info("Local lbryum: %s" % lbryum_version)
                 log.info("Available lbryum: %s" % r)
                 self.pip_lbryum_version = r
-=======
-                r = urlopen("https://raw.githubusercontent.com/lbryio/lbryum/master/lib/version.py").read().split('\n')
-                version = next(line.split("=")[1].split("#")[0].replace(" ", "")
-                               for line in r if "LBRYUM_VERSION" in line)
-                version = version.replace("'", "")
-                log.info(
-                    "remote lbryum %s > local lbryum %s = %s",
-                    version, lbryum_version,
-                    utils.version_is_greater_than(version, lbryum_version)
-                )
-                self.git_lbryum_version = version
->>>>>>> 21ca1a73
                 return defer.succeed(None)
             except:
                 log.info("Failed to get lbryum version from git")
@@ -601,20 +572,10 @@
 
         def _get_lbrynet_version():
             try:
-<<<<<<< HEAD
                 r = pkg_resources.get_distribution("lbrynet").version
                 log.info("Local lbrynet: %s" % lbrynet_version)
                 log.info("Available lbrynet: %s" % r)
                 self.pip_lbrynet_version = r
-=======
-                version = get_lbrynet_version_from_github()
-                log.info(
-                    "remote lbrynet %s > local lbrynet %s = %s",
-                    version, lbrynet_version,
-                    utils.version_is_greater_than(version, lbrynet_version)
-                )
-                self.git_lbrynet_version = version
->>>>>>> 21ca1a73
                 return defer.succeed(None)
             except:
                 log.info("Failed to get lbrynet version from git")
@@ -1534,19 +1495,10 @@
             'lbrynet_version': lbrynet_version,
             'lbryum_version': lbryum_version,
             'ui_version': self.ui_version,
-<<<<<<< HEAD
             'remote_lbrynet': self.pip_lbrynet_version,
             'remote_lbryum': self.pip_lbryum_version,
-            'lbrynet_update_available': version_is_greater_than(self.pip_lbrynet_version, lbrynet_version),
-            'lbryum_update_available': version_is_greater_than(self.pip_lbryum_version, lbryum_version),
-=======
-            'remote_lbrynet': self.git_lbrynet_version,
-            'remote_lbryum': self.git_lbryum_version,
-            'lbrynet_update_available': utils.version_is_greater_than(
-                self.git_lbrynet_version, lbrynet_version),
-            'lbryum_update_available': utils.version_is_greater_than(
-                self.git_lbryum_version, lbryum_version)
->>>>>>> 21ca1a73
+            'lbrynet_update_available': utils.version_is_greater_than(self.pip_lbrynet_version, lbrynet_version),
+            'lbryum_update_available': utils.version_is_greater_than(self.pip_lbryum_version, lbryum_version),
         }
 
         log.info("Get version info: " + json.dumps(msg))
